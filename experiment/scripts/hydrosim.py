--- conflicted
+++ resolved
@@ -65,21 +65,12 @@
 
 
 def main():
-<<<<<<< HEAD
-    pool = mp.Pool(mp.cpu_count()-1)
-    pool.map(simulation, np.zeros(1000))
-=======
     pool = mp.Pool(mp.cpu_count() - 1)
     pool.map(simulation, np.zeros(300))
->>>>>>> 0f84f361
 
 
 if __name__ == "__main__":
     start = time.time()
-<<<<<<< HEAD
-    main()
-=======
     simulation('lol')
->>>>>>> 0f84f361
     end = time.time()
     print((end - start) / 60)