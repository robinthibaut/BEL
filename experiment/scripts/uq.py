#  Copyright (c) 2020. Robin Thibaut, Ghent University

import shutil
import itertools
from experiment.processing import decomposition as dcp
from experiment.bel.forecast_error import UncertaintyQuantification
from experiment.base.inventory import Wels


if __name__ == '__main__':
<<<<<<< HEAD
    try:
        sf = dcp.bel(test_roots='46933e56d83d4ddcaa26fa0cd8a795db')
    except Exception as e:
        print(e)
        sf = None

    uq = UncertaintyQuantification(study_folder=sf)
    uq.sample_posterior(sample_n=0, n_posts=500)  # Sample posterior
    uq.c0(write_vtk=0)  # Extract 0 contours
    mh = uq.mhd()  # Modified Hausdorff
    eb = uq.binary_stack()  # Binary stack
    uq.kernel_density()  # Kernel density
=======

    wels = Wels()  # Load wels data from base
    comb = wels.combination  # Get default combination (all)
    belcomb = [list(itertools.combinations(comb, i)) for i in range(1, comb[-1])]  # Get all possible wel combinations
    belcomb = [None] + [item for sublist in belcomb for item in sublist]  # Flatten and add None to first compute the
    # 'base'

    for c in belcomb:
        try:
            sf = dcp.bel(test_roots='46933e56d83d4ddcaa26fa0cd8a795db', wel_comb=c, base=1)
        except Exception as e:
            print(e)
            shutil.rmtree(sf)

        uq = UncertaintyQuantification(study_folder=sf, wel_comb=c)
        uq.sample_posterior(sample_n=0, n_posts=500)  # Sample posterior
        uq.c0(write_vtk=0)  # Extract 0 contours
        mh = uq.mhd()  # Modified Hausdorff
        # eb = uq.binary_stack()  # Binary stack
        # uq.kernel_density()  # Kernel density
>>>>>>> abd251fa
<|MERGE_RESOLUTION|>--- conflicted
+++ resolved
@@ -8,20 +8,6 @@
 
 
 if __name__ == '__main__':
-<<<<<<< HEAD
-    try:
-        sf = dcp.bel(test_roots='46933e56d83d4ddcaa26fa0cd8a795db')
-    except Exception as e:
-        print(e)
-        sf = None
-
-    uq = UncertaintyQuantification(study_folder=sf)
-    uq.sample_posterior(sample_n=0, n_posts=500)  # Sample posterior
-    uq.c0(write_vtk=0)  # Extract 0 contours
-    mh = uq.mhd()  # Modified Hausdorff
-    eb = uq.binary_stack()  # Binary stack
-    uq.kernel_density()  # Kernel density
-=======
 
     wels = Wels()  # Load wels data from base
     comb = wels.combination  # Get default combination (all)
@@ -41,5 +27,4 @@
         uq.c0(write_vtk=0)  # Extract 0 contours
         mh = uq.mhd()  # Modified Hausdorff
         # eb = uq.binary_stack()  # Binary stack
-        # uq.kernel_density()  # Kernel density
->>>>>>> abd251fa
+        # uq.kernel_density()  # Kernel density